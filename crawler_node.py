--- conflicted
+++ resolved
@@ -157,10 +157,6 @@
     all_new_urls = []
     hierarchical_urls = []
 
-<<<<<<< HEAD
-    total_urls = len(urls_batch)
-    processed_urls = 0
-=======
     total_urls_in_current_batch = len(urls_batch)
     processed_urls_in_current_batch = 0
     
@@ -171,7 +167,8 @@
             "children": [],
             "depth": current_depth
         }
->>>>>>> f4970c36
+    total_urls = len(urls_batch)
+    processed_urls = 0
 
     if task_initiating_url_for_reporting is None and current_depth == 1:
         task_initiating_url_for_reporting = urls_batch[0] if urls_batch else f"UNKNOWN_INIT_URL_R{rank}_D{current_depth}"
@@ -180,14 +177,11 @@
 
     for url in urls_batch:
         try:
-<<<<<<< HEAD
+            processed_urls_in_current_batch += 1
+            logging.info(f"Crawler {rank} processing URL: {url} (depth {current_depth}/{max_depth}, task_seed: {task_initiating_url_for_reporting}) - Batch progress: {processed_urls_in_current_batch}/{total_urls_in_current_batch}")
             hierarchical_urls.append(url)
             processed_urls += 1
             logging.info(f"Crawler {rank} processing URL: {url} (depth {current_depth}/{max_depth}) - Progress: {processed_urls}/{total_urls}")
-=======
-            processed_urls_in_current_batch += 1
-            logging.info(f"Crawler {rank} processing URL: {url} (depth {current_depth}/{max_depth}, task_seed: {task_initiating_url_for_reporting}) - Batch progress: {processed_urls_in_current_batch}/{total_urls_in_current_batch}")
->>>>>>> f4970c36
             
             url_hash = hash_url(url)
 
@@ -323,10 +317,7 @@
             comm.send({"urls": all_new_urls, "depth": current_depth + 1}, dest=0, tag=TAG_DISCOVERED_URLS)
             logging.info(f"Crawler {rank} finished and send to master")
     else:
-<<<<<<< HEAD
         print(construct_hierarchical_urls())
-=======
->>>>>>> f4970c36
         comm.send({"urls": all_new_urls, "depth": current_depth + 1}, dest=0, tag=TAG_DISCOVERED_URLS)
         logging.info(f"Crawler {rank} finished and send to master")
         
