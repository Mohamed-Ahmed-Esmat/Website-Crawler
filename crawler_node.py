from mpi4py import MPI
import time
import logging
import requests
from bs4 import BeautifulSoup
from urllib.parse import urljoin, urlparse
from urllib.robotparser import RobotFileParser
import socket
import traceback
from datetime import datetime
import redis
import hashlib
import json
from google.cloud import pubsub_v1

# Configure logging
hostname = socket.gethostname()
try:
    ip_address = socket.gethostbyname(hostname)
except:
    ip_address = "unknown-ip"

logging.basicConfig(
    level=logging.INFO,
    format=f'%(asctime)s - {ip_address} - Crawler - %(levelname)s - %(message)s',
    handlers=[
        logging.FileHandler(f"crawler_{ip_address}.log"),
        logging.StreamHandler()
    ]
)

# Constants for crawler status
STATUS_IDLE = "IDLE"
STATUS_WORKING = "WORKING"
STATUS_ERROR = "ERROR"

# Message tags
TAG_TASK_ASSIGNMENT = 0
TAG_DISCOVERED_URLS = 1
TAG_PAGE_CONTENT = 2
TAG_STATUS_UPDATE = 99
TAG_HEARTBEAT = 98
TAG_ERROR_REPORT = 999

# Redis key for set of crawled URLs
REDIS_CRAWLED_URLS_SET = "crawled_urls"
REDIS_CRAWL_RESULTS_HASH = "crawl_results"

# Google Cloud project and subscription details
PROJECT_ID = "spheric-arcadia-457314-c8"  # Replace with your actual project ID
SUBSCRIPTION_NAME = "crawl-tasks-sub"

# Add these constants at the top with your other constants
CONTENT_TOPIC_NAME = "crawler-indexer"

# Initialize the publisher in the crawler_process function (or at module level)
publisher = pubsub_v1.PublisherClient()
content_topic_path = publisher.topic_path(PROJECT_ID, CONTENT_TOPIC_NAME)

# Create Redis connection once as a global variable
r = redis.Redis(host='10.10.0.2', port=6379, decode_responses=True, password='password123')

# Initialize the MPI communicator
comm = MPI.COMM_WORLD
rank = comm.Get_rank()
size = comm.Get_size()

def hash_url(url):
    return hashlib.sha256(url.encode()).hexdigest()

def check_robots_txt(url):
    try:
        parsed_url = urlparse(url)
        robots_url = f"{parsed_url.scheme}://{parsed_url.netloc}/robots.txt"
        
        rp = RobotFileParser()
        rp.set_url(robots_url)
        rp.read()
        
        return rp.can_fetch("*", url)
    except Exception as e:
        logging.warning(f"Error checking robots.txt for {url}: {e}")
        return True

def fetch_url(url, session):
    try:
        response = session.get(url, timeout=10)
        response.raise_for_status()
        response.encoding = 'utf-8'
        return True, response.text
    except requests.RequestException as e:
        return False, str(e)

def extract_content(url, html_content):
    try:
        soup = BeautifulSoup(html_content, 'html.parser')
        
        links = []
        for a_tag in soup.find_all('a', href=True):
            href = a_tag['href']
            absolute_url = urljoin(url, href)
            
            if absolute_url.startswith(('http://', 'https://')):
                links.append(absolute_url)
        
        for script in soup(["script", "style"]):
            script.extract()
            
        text = soup.get_text(separator=' ', strip=True)
        
        return links, text
    except Exception as e:
        logging.error(f"Error extracting content from {url}: {e}")
        return [], f"Error extracting content: {e}"

def process_url_batch(urls_batch, max_depth, comm, rank, session, current_depth=1, task_initiating_url_for_reporting=None):
    global r
    all_new_urls = []
<<<<<<< HEAD
    
    total_urls_in_current_batch = len(urls_batch)
    processed_urls_in_current_batch = 0

    if task_initiating_url_for_reporting is None and current_depth == 1:
        task_initiating_url_for_reporting = urls_batch[0] if urls_batch else f"UNKNOWN_INIT_URL_R{rank}_D{current_depth}"
    elif task_initiating_url_for_reporting is None:
        task_initiating_url_for_reporting = f"MISSING_INIT_URL_R{rank}_D{current_depth}"
=======
    parent_map = {}

    total_urls = len(urls_batch)
    processed_urls = 0
>>>>>>> b24a8e1f
    
    url_hierarchy = {}
    for url in urls_batch:
        url_hierarchy[url] = {
            "parent": parent_map.get(url, None),
            "children": [],
            "depth": current_depth
        }

    for url in urls_batch:
        try:
            processed_urls_in_current_batch += 1
            logging.info(f"Crawler {rank} processing URL: {url} (depth {current_depth}/{max_depth}, task_seed: {task_initiating_url_for_reporting}) - Batch progress: {processed_urls_in_current_batch}/{total_urls_in_current_batch}")
            
            url_hash = hash_url(url)

            if r.sismember(REDIS_CRAWLED_URLS_SET, url_hash):
                logging.info(f"URL {url} has already been crawled. Skipping.")
                cached_results_json = r.hget(REDIS_CRAWL_RESULTS_HASH, url_hash)
                cached_results = json.loads(cached_results_json)
                extracted_urls = cached_results.get('extracted_urls', [])
                extracted_text = cached_results.get('extracted_text', '')
                logging.info(f"Retrieved cached results for {url}, found {len(extracted_urls)} URLs")
                url_hierarchy[url]["crawled"] = True
                url_hierarchy[url]["children"] = extracted_urls
                
                for child_url in extracted_urls:
                    parent_map[child_url] = url
            else:
            
                if not check_robots_txt(url):
                    error_msg = f"Crawling disallowed by robots.txt for {url}"
                    logging.warning(error_msg)
                    comm.send({
                        "status": STATUS_ERROR, 
                        "url": url, 
                        "error": error_msg,
                        "task_initiating_url": task_initiating_url_for_reporting,
                        "progress": {
                            "current": processed_urls_in_current_batch,
                            "total": total_urls_in_current_batch
                        }
                    }, dest=0, tag=TAG_ERROR_REPORT)
                    continue
                    
                success, content = fetch_url(url, session)
                
                if not success:
                    error_msg = f"Failed to fetch {url}: {content}"
                    logging.error(error_msg)
                    comm.send({
                        "status": STATUS_ERROR, 
                        "url": url, 
                        "error": error_msg,
                        "task_initiating_url": task_initiating_url_for_reporting,
                        "progress": {
                            "current": processed_urls_in_current_batch,
                            "total": total_urls_in_current_batch
                        }
                    }, dest=0, tag=TAG_ERROR_REPORT)
                    continue
                
                extracted_urls, extracted_text = extract_content(url, content)

                url_hierarchy[url]["crawled"] = True
                url_hierarchy[url]["children"] = extracted_urls
                
                for child_url in extracted_urls:
                    parent_map[child_url] = url

                crawl_results = {
                'extracted_urls': extracted_urls,
                'extracted_text': extracted_text,
                'crawl_timestamp': datetime.now().isoformat()
                }

                r.sadd(REDIS_CRAWLED_URLS_SET, hash_url(url))
                r.hset(REDIS_CRAWL_RESULTS_HASH, url_hash, json.dumps(crawl_results))
                
                logging.info(f"Crawler {rank} crawled {url}, extracted {len(extracted_urls)} URLs (depth {current_depth}/{max_depth})")
                
                time.sleep(1)
            
            page_data = {
                'url': url,
                'content': extracted_text,
                'crawler_rank': rank,
                'depth': current_depth,
                'timestamp': datetime.now().isoformat()
            }
            page_data_json = json.dumps(page_data).encode('utf-8')
            future = publisher.publish(content_topic_path, page_data_json)
            message_id = future.result()
            logging.info(f"Published extracted content for {url} to Pub/Sub topic '{CONTENT_TOPIC_NAME}', message ID: {message_id}")
            
            if current_depth <= max_depth:
                all_new_urls.extend(extracted_urls)
                
            comm.send({
                "status": STATUS_WORKING,
                "url": url, 
                "task_initiating_url": task_initiating_url_for_reporting,
                "urls_found": len(extracted_urls),
                "depth": current_depth,
                "completed_url": True,
                "progress": {
                    "current": processed_urls_in_current_batch,
                    "total": total_urls_in_current_batch,
                    "percentage": round((processed_urls_in_current_batch / total_urls_in_current_batch) * 100, 1) if total_urls_in_current_batch > 0 else 0
                }
            }, dest=0, tag=TAG_STATUS_UPDATE)
            
        except Exception as e:
            error_msg = f"Crawler {rank} error crawling {url}: {e}"
            stack_trace = traceback.format_exc()
            logging.error(f"{error_msg}\n{stack_trace}")
            comm.send({
                "status": STATUS_ERROR, 
                "url": url, 
                "error": error_msg, 
                "task_initiating_url": task_initiating_url_for_reporting,
                "stack_trace": stack_trace,
                "progress": {
                    "current": processed_urls_in_current_batch,
                    "total": total_urls_in_current_batch
                }
            }, dest=0, tag=TAG_ERROR_REPORT)
    
    is_task_branch_fully_explored_by_this_crawler = not all_new_urls or current_depth >= max_depth

    comm.send({
        "status": STATUS_IDLE if is_task_branch_fully_explored_by_this_crawler else STATUS_WORKING,
        "message": f"Batch from {task_initiating_url_for_reporting} at depth {current_depth} (size {total_urls_in_current_batch}) processed by crawler {rank}.",
        "batch_complete": is_task_branch_fully_explored_by_this_crawler,
        "task_initiating_url": task_initiating_url_for_reporting,
        "progress": {"percentage": 100 if is_task_branch_fully_explored_by_this_crawler else 99}
    }, dest=0, tag=TAG_STATUS_UPDATE)
    
    if current_depth < max_depth and all_new_urls:
<<<<<<< HEAD
        process_url_batch(all_new_urls, max_depth, comm, rank, session, current_depth + 1, task_initiating_url_for_reporting)
    
    comm.send({"urls": all_new_urls, "source_url_batch": urls_batch, "depth": current_depth, "task_initiating_url": task_initiating_url_for_reporting}, dest=0, tag=TAG_DISCOVERED_URLS)
    logging.info(f"Crawler {rank} sent {len(all_new_urls)} discovered URLs from task {task_initiating_url_for_reporting} (depth {current_depth}) to master.")
=======
        if current_depth + 1 <= max_depth:
            comm.send({"urls": all_new_urls, "depth": current_depth + 1}, dest=0, tag=TAG_STATUS_UPDATE)
            process_url_batch(all_new_urls, max_depth, comm, rank, session, current_depth + 1)
        else:
            print(url_hierarchy)
            comm.send({"urls": all_new_urls, "depth": current_depth + 1}, dest=0, tag=TAG_DISCOVERED_URLS)
            logging.info(f"Crawler {rank} finished and send to master")
    else:
        print(url_hierarchy)
        comm.send({"urls": all_new_urls, "depth": current_depth + 1}, dest=0, tag=TAG_DISCOVERED_URLS)
        logging.info(f"Crawler {rank} finished and send to master")
>>>>>>> b24a8e1f
        
    return all_new_urls

def pubsub_callback(message):
    global comm, rank, r

    message.ack()

    session = requests.Session()
    session.headers.update({'User-Agent': 'DistributedWebCrawler/1.0'})
    
    logging.info("Received a task message from Pub/Sub")

    try:
        crawl_task = json.loads(message.data.decode("utf-8"))
        logging.info(f"Processing crawl task: {crawl_task}")
        
        comm.send({
            "status": STATUS_WORKING,
            "message": "Received new task via Pub/Sub",
            "timestamp": datetime.now().isoformat()
        }, dest=0, tag=TAG_STATUS_UPDATE)
        
        if isinstance(crawl_task, dict):
            urls_batch = crawl_task.get("urls", [])
            max_depth = crawl_task.get("max_depth", 3)

            if urls_batch and all(isinstance(url, str) for url in urls_batch):
                logging.info(f"Crawler {rank} received batch of {len(urls_batch)} URLs with max depth {max_depth}")
                task_initiating_url = urls_batch[0] if urls_batch else f"UNKNOWN_PUBSUB_TASK_R{rank}"
                process_url_batch(urls_batch, max_depth, comm, rank, session, 1, task_initiating_url)
            else:
                logging.warning(f"Crawler {rank} received invalid URL batch: {urls_batch}")
                
        else:
            url_to_crawl = crawl_task
            logging.info(f"Crawler {rank} received single URL (legacy format): {url_to_crawl}")
            process_url_batch([url_to_crawl], 3, comm, rank, session, 1, url_to_crawl)
        
        comm.send({
            "status": STATUS_IDLE,
            "message": "Finished processing URL batch from Pub/Sub, waiting for new tasks",
            "timestamp": datetime.now().isoformat()
        }, dest=0, tag=TAG_STATUS_UPDATE)
        
    except Exception as e:
        error_msg = f"Crawler {rank} error processing Pub/Sub message: {e}"
        stack_trace = traceback.format_exc()
        logging.error(f"{error_msg}\n{stack_trace}")
        
        comm.send({
            "status": STATUS_ERROR, 
            "error": error_msg, 
            "stack_trace": stack_trace,
            "timestamp": datetime.now().isoformat()
        }, dest=0, tag=TAG_ERROR_REPORT)
        
        message.nack()

def crawler_process():
    global comm, rank, r

    r.delete(REDIS_CRAWLED_URLS_SET)
    r.delete(REDIS_CRAWL_RESULTS_HASH)

    
    comm.send({
        "status": STATUS_IDLE,
        "timestamp": datetime.now().isoformat(), 
        "rank": rank,
        "node_type": "crawler",
        "ip_address": ip_address
    }, dest=0, tag=TAG_HEARTBEAT)
    logging.debug(f"Sent heartbeat to master")
    
    time.sleep(0.1)
    
    logging.info(f"Crawler node started with rank {rank} of {size}")
    
    comm.send({
        "status": STATUS_IDLE, 
        "message": "Crawler node initialized and ready",
        "timestamp": datetime.now().isoformat()
    }, dest=0, tag=TAG_STATUS_UPDATE)
    
    last_heartbeat = time.time()
    
    subscriber = pubsub_v1.SubscriberClient()
    subscription_path = subscriber.subscription_path(PROJECT_ID, SUBSCRIPTION_NAME)
    
    flow_control = pubsub_v1.types.FlowControl(max_messages=1)
    
    logging.info(f"Subscribing to Pub/Sub subscription: {SUBSCRIPTION_NAME}")
    streaming_pull_future = subscriber.subscribe(subscription_path, callback=pubsub_callback, flow_control=flow_control)
    logging.info(f"Listening for messages on {subscription_path}...")
    
    try:
        while True:
            current_time = time.time()
            
            if current_time - last_heartbeat > 5:
                comm.send({
                    "status": STATUS_IDLE,
                    "timestamp": datetime.now().isoformat(), 
                    "rank": rank,
                    "node_type": "crawler",
                    "ip_address": ip_address
                }, dest=0, tag=TAG_HEARTBEAT)
                last_heartbeat = current_time
                logging.info(f"Sent Heartbeat to Master: crawler {rank}")
            
            time.sleep(0.1)
            
    except KeyboardInterrupt:
        streaming_pull_future.cancel()
        logging.info("Crawler stopped")
    except Exception as e:
        error_msg = f"Crawler {rank} encountered unexpected error: {e}"
        stack_trace = traceback.format_exc()
        logging.error(f"{error_msg}\n{stack_trace}")
        
        try:
            comm.send({
                "status": STATUS_ERROR, 
                "error": error_msg, 
                "stack_trace": stack_trace,
                "timestamp": datetime.now().isoformat()
            }, dest=0, tag=TAG_ERROR_REPORT)
        except:
            logging.critical("Failed to send error report to master")
        
        streaming_pull_future.cancel()

if __name__ == '__main__':
    crawler_process()<|MERGE_RESOLUTION|>--- conflicted
+++ resolved
@@ -116,21 +116,10 @@
 def process_url_batch(urls_batch, max_depth, comm, rank, session, current_depth=1, task_initiating_url_for_reporting=None):
     global r
     all_new_urls = []
-<<<<<<< HEAD
-    
+    parent_map = {}
+
     total_urls_in_current_batch = len(urls_batch)
     processed_urls_in_current_batch = 0
-
-    if task_initiating_url_for_reporting is None and current_depth == 1:
-        task_initiating_url_for_reporting = urls_batch[0] if urls_batch else f"UNKNOWN_INIT_URL_R{rank}_D{current_depth}"
-    elif task_initiating_url_for_reporting is None:
-        task_initiating_url_for_reporting = f"MISSING_INIT_URL_R{rank}_D{current_depth}"
-=======
-    parent_map = {}
-
-    total_urls = len(urls_batch)
-    processed_urls = 0
->>>>>>> b24a8e1f
     
     url_hierarchy = {}
     for url in urls_batch:
@@ -139,6 +128,11 @@
             "children": [],
             "depth": current_depth
         }
+
+    if task_initiating_url_for_reporting is None and current_depth == 1:
+        task_initiating_url_for_reporting = urls_batch[0] if urls_batch else f"UNKNOWN_INIT_URL_R{rank}_D{current_depth}"
+    elif task_initiating_url_for_reporting is None:
+        task_initiating_url_for_reporting = f"MISSING_INIT_URL_R{rank}_D{current_depth}"
 
     for url in urls_batch:
         try:
@@ -270,24 +264,15 @@
     }, dest=0, tag=TAG_STATUS_UPDATE)
     
     if current_depth < max_depth and all_new_urls:
-<<<<<<< HEAD
-        process_url_batch(all_new_urls, max_depth, comm, rank, session, current_depth + 1, task_initiating_url_for_reporting)
-    
-    comm.send({"urls": all_new_urls, "source_url_batch": urls_batch, "depth": current_depth, "task_initiating_url": task_initiating_url_for_reporting}, dest=0, tag=TAG_DISCOVERED_URLS)
-    logging.info(f"Crawler {rank} sent {len(all_new_urls)} discovered URLs from task {task_initiating_url_for_reporting} (depth {current_depth}) to master.")
-=======
         if current_depth + 1 <= max_depth:
             comm.send({"urls": all_new_urls, "depth": current_depth + 1}, dest=0, tag=TAG_STATUS_UPDATE)
             process_url_batch(all_new_urls, max_depth, comm, rank, session, current_depth + 1)
         else:
-            print(url_hierarchy)
             comm.send({"urls": all_new_urls, "depth": current_depth + 1}, dest=0, tag=TAG_DISCOVERED_URLS)
             logging.info(f"Crawler {rank} finished and send to master")
     else:
-        print(url_hierarchy)
         comm.send({"urls": all_new_urls, "depth": current_depth + 1}, dest=0, tag=TAG_DISCOVERED_URLS)
         logging.info(f"Crawler {rank} finished and send to master")
->>>>>>> b24a8e1f
         
     return all_new_urls
 
